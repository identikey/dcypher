# DCypher Development Tasks
#
# OpenHands Development Mode:
# - Regular builds: Uses the specific commit defined in src/dcypher/openhands_version.py
# - Dev mode builds: Preserves your local changes in vendor/openhands (add 'dev' parameter)
#   Examples: just build-openhands-dev, just setup-openhands-dev, just doit-dev
#
# OWNERSHIP FIX: The doit and doit-dev commands now start containers with proper user permissions
# to prevent root-owned files in your workspace. If you get Docker socket permission errors:
#   sudo usermod -aG docker $USER && newgrp docker
# Or run: sudo chmod 666 /var/run/docker.sock (less secure)

# Show available tasks
default:
    @just --list

<<<<<<< HEAD
=======
# ONE-COMMAND SETUP: Build everything needed for OpenHands development
setup-openhands force="" dev="": (build-openhands force dev)
    #!/usr/bin/env bash
    echo "SUCCESS: DCypher + OpenHands development environment ready!"
    if [ "{{dev}}" = "dev" ] || [ "{{dev}}" = "current" ]; then
        echo "🔧 Built in DEVELOPMENT MODE with local changes"
        echo "TIP: Run 'just doit-dev' to start with development images"
        echo "TIP: Run 'just dev-frontend' for frontend-only development with hot reload"
    else
        echo "TIP: Run 'just doit' to start the OpenHands interface"
        echo "TIP: Run 'just dev-frontend' for frontend-only development with hot reload"
    fi

# Force rebuild everything from scratch (ignores all caches)
setup-openhands-force: (setup-openhands "force")

# Setup in development mode (preserves local changes in vendor/openhands)
setup-openhands-dev: (setup-openhands "" "dev")

>>>>>>> b273d806
run:
    uv run uvicorn main:app --reload

tui:
    uv run python -m src.cli tui

# Run the CLI locally with uv
cli *args:
    uv run python src/cli.py {{args}}

# Run the FastAPI server locally with uv
serve:
    #!/usr/bin/env bash
    set -Eeuvxo pipefail
    source ./env.sh
    echo "Starting DCypher FastAPI server..."
    uv run uvicorn src.main:app --reload --host 127.0.0.1 --port 8000

lint:
    uv run ruff check src/ tests/
    uv run ruff format src/ tests/

format:
    uv run ruff format src/ tests/

typecheck:
    uv run mypy src/




###############
### Testing ###
###############



test:
    #!/usr/bin/env bash
    set -Eeuvxo pipefail
    source ./env.sh
    echo "Running DCypher test suite..."
    # echo "Running crypto tests sequentially (to avoid OpenFHE context conflicts)..."
    uv run pytest -n auto --dist worksteal ./tests/

test-unit:
    #!/usr/bin/env bash
    set -Eeuvxo pipefail
    source ./env.sh
    echo "Running DCypher test suite..."
    # echo "Running crypto tests sequentially (to avoid OpenFHE context conflicts)..."
    uv run pytest -n auto --dist worksteal ./tests/unit/

test-integration:
    #!/usr/bin/env bash
    set -Eeuvxo pipefail
    source ./env.sh
    echo "Running DCypher test suite..."
    # echo "Running crypto tests sequentially (to avoid OpenFHE context conflicts)..."
    uv run pytest -n auto --dist worksteal ./tests/integration/

# Run pytest with custom arguments (for specific files, functions, classes, marks, etc.)
pytest *args:
    #!/usr/bin/env bash
    set -Eeuvxo pipefail
    source ./env.sh
    uv run pytest {{args}}


# Run all test suites including OpenHands compatibility tests
test-all:
    #!/usr/bin/env bash
    set -Eeuvxo pipefail
    echo "Running comprehensive test suite..."
    echo ""
    echo "1. Running DCypher unit tests..."
    echo "================================="
    just test-unit
    echo ""
    echo "2. Running DCypher integration tests..."
    echo "========================================"
    just test-integration
    echo ""
    echo "3. Running OpenHands fork modification tests..."
    echo "==============================================="
    just test-openhands-fork
    echo ""
    echo "4. Running OpenHands full compatibility tests..."
    echo "================================================="
    just test-openhands
    echo ""
    echo "All test suites completed!"

# Run tests repeatedly until they break or user cancels
test-until-break:
    #!/usr/bin/env bash
    set -Eeuvxo pipefail
    echo "Running tests repeatedly until failure or cancellation (Ctrl+C to stop)..."
    run_count=0
    total_time=0
    while true; do
        run_count=$((run_count + 1))
        echo "Test run #${run_count}..."
        start_time=$(date +%s)
        if ! just test; then
            end_time=$(date +%s)
            duration=$((end_time - start_time))
            echo "FAILED: Tests failed on run #${run_count} after ${duration}s!"
            exit 1
        fi
        end_time=$(date +%s)
        duration=$((end_time - start_time))
        total_time=$((total_time + duration))
        avg_time=$((total_time / run_count))
        echo "PASSED: Test run #${run_count} passed in ${duration}s (avg: ${avg_time}s)"
        sleep 1
    done



##############
### Docker ###
##############


# Run CLI in development container
dev-cli *args:
    docker-compose -f docker-compose.dev.yml exec dcypher-dev uv run python src/cli.py {{args}}

# Rebuild and restart development environment
dev-rebuild:
    docker-compose -f docker-compose.dev.yml down
    docker-compose -f docker-compose.dev.yml build --no-cache
    docker-compose -f docker-compose.dev.yml up -d

# Open an interactive bash shell in the Docker container
docker-bash:
    docker run --rm -it dcypher bash

# Run the CLI in Docker container
docker-cli *args:
    docker run --rm -it dcypher uv run python src/cli.py {{args}}

# Run a custom command in the Docker container
docker-exec command:
    docker run --rm -it dcypher {{command}}


# Run the FastAPI server in development container
docker-dev-serve:
    docker-compose -f docker-compose.dev.yml exec dcypher-dev uv run uvicorn src.main:app --reload --host 0.0.0.0 --port 8000




############################
### Building & Compiling ###
############################



# Build OpenFHE C++ library locally (not system-wide)
build-openfhe:
    #!/usr/bin/env bash
    set -Eeuvxo pipefail
    echo "Building OpenFHE C++ library locally..."
    cd vendor/openfhe-development
    mkdir -p build
    cd build
    cmake .. \
        -DCMAKE_INSTALL_PREFIX="$(pwd)/../../../build" \
        -DCMAKE_BUILD_TYPE=Release \
        -DBUILD_UNITTESTS=OFF \
        -DBUILD_EXAMPLES=OFF \
        -DBUILD_BENCHMARKS=OFF
    make -j$(nproc 2>/dev/null || sysctl -n hw.ncpu)
    make install
    echo "OpenFHE installed to: $(pwd)/../../../build"

# Build OpenFHE Python bindings using local C++ library
build-openfhe-python: build-openfhe
    #!/usr/bin/env bash
    set -Eeuvxo pipefail
    echo "Building OpenFHE Python bindings..."
    # Install required build dependencies first
    uv add pybind11 pybind11-global pybind11-stubgen
    export CMAKE_PREFIX_PATH="$(pwd)/build:${CMAKE_PREFIX_PATH:-}"
    export LD_LIBRARY_PATH="$(pwd)/build/lib:${LD_LIBRARY_PATH:-}"
    export DYLD_LIBRARY_PATH="$(pwd)/build/lib:${DYLD_LIBRARY_PATH:-}"
    cd vendor/openfhe-python
    uv run python setup.py build_ext --inplace
    cd ../..
    # Install in development mode to replace the file:// dependency
    uv add --editable ./vendor/openfhe-python

# Clone and build liboqs C library locally (not system-wide)
build-liboqs:
    #!/usr/bin/env bash
    set -Eeuvxo pipefail
    echo "Building liboqs C library locally..."
    cd vendor/liboqs
    mkdir -p build
    cd build
    cmake .. \
        -DCMAKE_INSTALL_PREFIX="$(pwd)/../../../build" \
        -DCMAKE_BUILD_TYPE=Release \
        -DBUILD_SHARED_LIBS=ON \
        -DOQS_BUILD_ONLY_LIB=ON \
        -DOQS_ALGS_ENABLED=All
    make -j$(nproc 2>/dev/null || sysctl -n hw.ncpu)
    make install
    echo "liboqs installed to: $(pwd)/../../../build"

# Build liboqs-python bindings using local liboqs library
build-liboqs-python: build-liboqs
    #!/usr/bin/env bash
    set -Eeuvxo pipefail
    echo "Building liboqs-python bindings..."
    source ./env.sh
    # Install liboqs-python in development mode from the vendor directory
    uv add --editable vendor/liboqs-python
    echo "liboqs-python installed and available!"

# Build both OpenFHE C++ and Python bindings, and liboqs-python
build-all: build-openfhe-python build-liboqs-python build-docs

build-docs:
    #!/usr/bin/env bash
    set -Eeuvxo pipefail

    uv run python ./src/dcypher/hdprint/docs/readme.py > ./src/dcypher/hdprint/README.txt
    uv run python ./src/dcypher/hdprint/docs/readme_hdprint.py > ./src/dcypher/hdprint/README.hdprint.txt
    uv run python ./src/dcypher/hdprint/docs/readme_paiready.py > ./src/dcypher/hdprint/README.paiready.txt

# Clean OpenFHE builds
clean-openfhe:
    rm -rf vendor/openfhe-development/build openfhe-local vendor/openfhe-python/build vendor/openfhe-python/openfhe/openfhe.so

# Clean liboqs builds
clean-liboqs:
    rm -rf vendor/liboqs/build liboqs-local

# Clean liboqs-python builds
clean-liboqs-python:
    #!/usr/bin/env bash
    set -Eeuvxo pipefail
    # Remove from uv dependencies if it exists
    if uv pip show liboqs-python >/dev/null 2>&1; then
        uv pip uninstall liboqs-python
    fi
    # Clean any build artifacts
    rm -rf vendor/liboqs-python/build vendor/liboqs-python/dist vendor/liboqs-python/*.egg-info

# Clean OpenFHE-python builds
clean-openfhe-python:
    #!/usr/bin/env bash
    set -Eeuvxo pipefail
    # Remove from uv dependencies if it exists
    if uv pip show openfhe-python >/dev/null 2>&1; then
        uv pip uninstall openfhe-python
    fi
    # Clean any build artifacts
    rm -rf vendor/openfhe-python/build vendor/openfhe-python/dist vendor/openfhe-python/*.egg-info vendor/openfhe-python/openfhe/openfhe.so

# Clean all builds
clean: clean-openfhe clean-liboqs clean-liboqs-python clean-openfhe-python

# Check which liboqs algorithms are available
check-liboqs:
    #!/usr/bin/env bash
    set -Eeuvxo pipefail
    echo "Checking liboqs algorithm availability..."
    source ./env.sh
    uv run python scripts/check_liboqs_algorithms.py



#################
### OPENHANDS ###
#################

# ONE-COMMAND SETUP: Build everything needed for OpenHands development
setup-openhands force="" dev="": (build-openhands force dev)
    #!/usr/bin/env bash
    echo "SUCCESS: DCypher + OpenHands development environment ready!"
    if [ "{{dev}}" = "dev" ] || [ "{{dev}}" = "current" ]; then
        echo "🔧 Built in DEVELOPMENT MODE with local changes"
        echo "TIP: Run 'just doit-dev' to start with development images"
    else
        echo "TIP: Run 'just doit' to start the OpenHands interface"
    fi

# Force rebuild everything from scratch (ignores all caches)
setup-openhands-force: (setup-openhands "force")

# Setup in development mode (preserves local changes in vendor/openhands)
setup-openhands-dev: (setup-openhands "" "dev")


# Clean OpenHands images
clean-openhands:
    #!/usr/bin/env bash
    echo "Cleaning OpenHands images..."
    # Clean runtime images
    docker images | grep "ghcr.io/all-hands-ai/runtime" | awk '{print $1":"$2}' | xargs -r docker rmi -f 2>/dev/null || true
    docker images | grep "docker.all-hands.dev/all-hands-ai/runtime" | awk '{print $1":"$2}' | xargs -r docker rmi -f 2>/dev/null || true
    # Clean app images  
    docker images | grep "ghcr.io/all-hands-ai/openhands" | awk '{print $1":"$2}' | xargs -r docker rmi -f 2>/dev/null || true
    docker images | grep "docker.all-hands.dev/all-hands-ai/openhands" | awk '{print $1":"$2}' | xargs -r docker rmi -f 2>/dev/null || true
    # Clean DCypher custom image
    docker rmi -f dcypher-openhands:latest 2>/dev/null || true
    echo "OpenHands images cleaned"

# Show OpenHands image status and sources
status-openhands:
    #!/usr/bin/env bash
    echo "OpenHands Image Status"
    echo "======================"
    echo ""
    echo "Runtime Images:"
    docker images | grep -E "(runtime|REPOSITORY)" | head -1
    docker images | grep "all-hands-ai/runtime" | while read line; do
        IMAGE=$(echo "$line" | awk '{print $1":"$2}')
        CREATED=$(echo "$line" | awk '{print $4" "$5" "$6}')
        SIZE=$(echo "$line" | awk '{print $7}')
        if echo "$IMAGE" | grep -q "vendored"; then
            echo "  [LOCAL]  $IMAGE ($SIZE, $CREATED) [LOCAL BUILD]"
        else
            echo "  [REMOTE] $IMAGE ($SIZE, $CREATED) [REMOTE/UNKNOWN]"
        fi
    done
    echo ""
    echo "App Images:"
    docker images | grep "all-hands-ai/openhands" | while read line; do
        IMAGE=$(echo "$line" | awk '{print $1":"$2}')
        CREATED=$(echo "$line" | awk '{print $4" "$5" "$6}')
        SIZE=$(echo "$line" | awk '{print $7}')
        if echo "$IMAGE" | grep -q "vendored"; then
            echo "  [LOCAL]  $IMAGE ($SIZE, $CREATED) [LOCAL BUILD]"
        else
            echo "  [REMOTE] $IMAGE ($SIZE, $CREATED) [REMOTE/UNKNOWN]"
        fi
    done
    echo ""
    DEFINED_COMMIT=$(uv run python scripts/get_openhands_sha.py)
    CURRENT_COMMIT=$(cd vendor/openhands && git rev-parse --short HEAD)
    echo "Defined OpenHands commit (source of truth): ${DEFINED_COMMIT}"
    echo "Current vendored repo commit: ${CURRENT_COMMIT}"
    if [ "${DEFINED_COMMIT}" != "${CURRENT_COMMIT}" ]; then
        echo "⚠️  WARNING: Current commit differs from defined commit!"
        echo "   Run 'just build-openhands-force' to sync to defined commit"
    fi
    echo ""
    echo "Legend:"
    echo "   [LOCAL]  = Built from our vendored repo"
    echo "   [REMOTE] = Pulled from remote or unknown source"

# Build OpenHands runtime image from vendored repo (with force and dev options)
build-openhands-runtime force="" dev="":
    #!/usr/bin/env bash
    set -Eeuvxo pipefail
    echo "Building OpenHands runtime image from vendored repo..."
    cd vendor/openhands
    
    # Get OpenHands version and commit SHA from Python source of truth
    OPENHANDS_VERSION=$(cd ../.. && uv run python scripts/get_openhands_version.py --repo)
    VENDORED_COMMIT=$(cd ../.. && uv run python scripts/get_openhands_sha.py)
    
    # Handle development mode (preserve local changes) vs production mode (checkout defined commit)
    if [ "{{dev}}" = "dev" ] || [ "{{dev}}" = "current" ]; then
        CURRENT_COMMIT=$(git rev-parse --short HEAD)
        echo "🔧 DEVELOPMENT MODE: Using current commit ${CURRENT_COMMIT} (preserving local changes)"
        echo "⚠️  WARNING: This may include uncommitted changes!"
        if ! git diff-index --quiet HEAD --; then
            echo "📝 Uncommitted changes detected in vendor/openhands"
        fi
        VENDORED_TAG="${OPENHANDS_VERSION}-dev-${CURRENT_COMMIT}-$(date +%s)"
    else
        # Ensure we're on the correct commit defined in Python source of truth
        echo "Checking out OpenHands commit ${VENDORED_COMMIT} from Python source of truth..."
        git checkout ${VENDORED_COMMIT}
        VENDORED_TAG="${OPENHANDS_VERSION}-vendored-${VENDORED_COMMIT}"
    fi
    
    LOCAL_RUNTIME_TAG="docker.all-hands.dev/all-hands-ai/runtime:${VENDORED_TAG}"
    
    echo "Building OpenHands runtime with tag: ${LOCAL_RUNTIME_TAG}"
    
    # Check if our specific image exists (unless force rebuild)
    if [ "{{force}}" = "force" ]; then
        echo "Force rebuild requested - skipping cache check"
        SHOULD_BUILD=true
    elif docker image inspect ${LOCAL_RUNTIME_TAG} >/dev/null 2>&1; then
        echo "OpenHands runtime ${LOCAL_RUNTIME_TAG} already exists"
        SHOULD_BUILD=false
    else
        echo "OpenHands runtime not found - will build ${LOCAL_RUNTIME_TAG}"
        SHOULD_BUILD=true
    fi
    
    if [ "$SHOULD_BUILD" = true ]; then
        echo "Installing OpenHands dependencies with Poetry..."
        poetry install --no-dev
        echo "Generating runtime Dockerfile..."
        poetry run python3 openhands/runtime/utils/runtime_build.py \
            --base_image nikolaik/python-nodejs:python3.12-nodejs22 \
            --build_folder containers/runtime
        echo "Building runtime image..."
        ./containers/build.sh -i runtime --load
        
        # Tag the built image with our vendored-specific tag
        RUNTIME_TAG="oh_v${OPENHANDS_VERSION}_image_nikolaik_s_python-nodejs_tag_python3.12-nodejs22"
        docker tag ghcr.io/all-hands-ai/runtime:${RUNTIME_TAG} ${LOCAL_RUNTIME_TAG}
    fi
    
    # Always ensure the standard tag points to our version (override any remote pulls)
    cd ../..
    docker tag ${LOCAL_RUNTIME_TAG} docker.all-hands.dev/all-hands-ai/runtime:${OPENHANDS_VERSION}
    echo "OpenHands runtime ready as docker.all-hands.dev/all-hands-ai/runtime:${OPENHANDS_VERSION}"
    if [ "{{dev}}" = "dev" ] || [ "{{dev}}" = "current" ]; then
        echo "Source: DEVELOPMENT MODE with local changes"
    else
        echo "Source: vendored repo commit ${VENDORED_COMMIT}"
    fi

build-openhands-app force="" dev="":
    #!/usr/bin/env bash
    set -Eeuvxo pipefail
    echo "Building OpenHands app image from vendored repo..."
    
    # Get OpenHands version and commit SHA from Python source of truth
    cd vendor/openhands
    OPENHANDS_VERSION=$(cd ../.. && uv run python scripts/get_openhands_version.py --repo)
    VENDORED_COMMIT=$(cd ../.. && uv run python scripts/get_openhands_sha.py)
    
    # Handle development mode (preserve local changes) vs production mode (checkout defined commit)
    if [ "{{dev}}" = "dev" ] || [ "{{dev}}" = "current" ]; then
        CURRENT_COMMIT=$(git rev-parse --short HEAD)
        echo "🔧 DEVELOPMENT MODE: Using current commit ${CURRENT_COMMIT} (preserving local changes)"
        echo "⚠️  WARNING: This may include uncommitted changes!"
        if ! git diff-index --quiet HEAD --; then
            echo "📝 Uncommitted changes detected in vendor/openhands"
        fi
        VENDORED_TAG="${OPENHANDS_VERSION}-dev-${CURRENT_COMMIT}-$(date +%s)"
    else
        # Ensure we're on the correct commit defined in Python source of truth
        echo "Checking out OpenHands commit ${VENDORED_COMMIT} from Python source of truth..."
        git checkout ${VENDORED_COMMIT}
        VENDORED_TAG="${OPENHANDS_VERSION}-vendored-${VENDORED_COMMIT}"
    fi
    
    LOCAL_APP_TAG="docker.all-hands.dev/all-hands-ai/openhands:${VENDORED_TAG}"
    
    echo "Building OpenHands app with tag: ${LOCAL_APP_TAG}"
    
    # Check if our specific image exists (unless force rebuild)
    if [ "{{force}}" = "force" ]; then
        echo "Force rebuild requested - skipping cache check"
        SHOULD_BUILD=true
    elif docker image inspect ${LOCAL_APP_TAG} >/dev/null 2>&1; then
        echo "OpenHands app ${LOCAL_APP_TAG} already exists"
        SHOULD_BUILD=false
    else
        echo "OpenHands app not found - will build ${LOCAL_APP_TAG}"
        SHOULD_BUILD=true
    fi
    
    if [ "$SHOULD_BUILD" = true ]; then
        echo "Building OpenHands app image..."
        ./containers/build.sh -i openhands --load
        
        # The OpenHands app build creates an untagged image - find the most recent one  
        UNTAGGED_IMAGE=$(docker images -q | head -1)
        if [ -n "$UNTAGGED_IMAGE" ]; then
            docker tag "$UNTAGGED_IMAGE" ${LOCAL_APP_TAG}
            echo "Tagged untagged image $UNTAGGED_IMAGE as ${LOCAL_APP_TAG}"
        else
            echo "WARNING: Could not find recently built untagged image"
            docker images | head -5
        fi
    fi
    
    # Always ensure the standard tag points to our version (override any remote pulls)
    cd ../..
    docker tag ${LOCAL_APP_TAG} docker.all-hands.dev/all-hands-ai/openhands:${OPENHANDS_VERSION}
    echo "OpenHands app ready as docker.all-hands.dev/all-hands-ai/openhands:${OPENHANDS_VERSION}"
    if [ "{{dev}}" = "dev" ] || [ "{{dev}}" = "current" ]; then
        echo "Source: DEVELOPMENT MODE with local changes"
    else
        echo "Source: vendored repo commit ${VENDORED_COMMIT}"
    fi

# Build all OpenHands dependencies
build-openhands force="" dev="": (build-openhands-runtime force dev) (build-openhands-app force dev)

# Force rebuild all OpenHands images (ignores cache)
build-openhands-force: (build-openhands "force")

# Build OpenHands images in development mode (preserves local changes)
build-openhands-dev: (build-openhands "" "dev")

# Force rebuild OpenHands images in development mode 
build-openhands-dev-force: (build-openhands "force" "dev")

# Update OpenHands to a specific commit SHA and rebuild
update-openhands-commit sha:
    #!/usr/bin/env bash
    set -Eeuvxo pipefail
    echo "Updating OpenHands source of truth to commit {{sha}}..."
    
    # First, check out the commit in vendored repo to validate it exists
    cd vendor/openhands
    git fetch origin  # Make sure we have latest refs
    git checkout {{sha}}
    
    # Get full SHA for the commit
    FULL_SHA=$(git rev-parse HEAD)
    SHORT_SHA=$(git rev-parse --short HEAD)
    
    # Update the Python source of truth
    cd ../..
    python scripts/update_openhands_version.py --commit {{sha}} --full-sha ${FULL_SHA}
    
    echo "✅ Updated OpenHands source of truth:"
    echo "   Short SHA: ${SHORT_SHA}"
    echo "   Full SHA: ${FULL_SHA}"
    echo ""
    echo "🔄 Now rebuild with: just build-openhands-force"

# Update OpenHands to current vendored repo state
update-openhands-current:
    #!/usr/bin/env bash
    set -Eeuvxo pipefail
    echo "Updating OpenHands source of truth to current vendored repo state..."
    python scripts/update_openhands_version.py --auto
    echo ""
    echo "🔄 Now rebuild with: just build-openhands-force"

build-doit force="" dev="": (build-openhands force dev)
    #!/usr/bin/env bash
    set -Eeuvxo pipefail
    OPENHANDS_VERSION="${OPENHANDS_VERSION:-$(uv run python scripts/get_openhands_version.py --repo)}"
    echo "Building DCypher OpenHands AI development environment..."
    
    # Add --no-cache if force rebuild is requested
    DOCKER_ARGS=""
    if [ "{{force}}" = "force" ]; then
        DOCKER_ARGS="--no-cache"
        echo "🔄 Force rebuild requested - ignoring Docker cache"
    fi
    
    docker build -t dcypher-openhands \
        -f Dockerfile.allhands \
        --build-arg OPENHANDS_VERSION=${OPENHANDS_VERSION} \
        ${DOCKER_ARGS} \
        .
    echo "DCypher OpenHands image ready!"
    if [ "{{dev}}" = "dev" ] || [ "{{dev}}" = "current" ]; then
        echo "🔧 Built with DEVELOPMENT MODE OpenHands images"
    fi

# Force rebuild DCypher OpenHands environment
build-doit-force: (build-doit "force")

# Build DCypher OpenHands environment in development mode
build-doit-dev force="": (build-doit force "dev")

# Force rebuild DCypher OpenHands environment in development mode
build-doit-dev-force: (build-doit-dev "force")

# Start OpenHands development environment
doit:
    #!/usr/bin/env bash
    set -Eeuvxo pipefail
    OPENHANDS_VERSION=${OPENHANDS_VERSION:-$(uv run python scripts/get_openhands_version.py --repo)}
    echo "Starting DCypher OpenHands AI development environment..."
    
    # Create the .openhands directory with proper ownership BEFORE starting the container
    # This prevents the Docker container from creating root-owned files
    mkdir -p ~/.openhands
    
    # Fix ownership of any existing files in mounted directories to prevent root ownership issues
    sudo chown -R $(id -u):$(id -g) ~/.openhands 2>/dev/null || true
    
    docker run -it --rm \
        -e L=DEBUG \
        -e SANDBOX_RUNTIME_CONTAINER_IMAGE=dcypher-openhands \
        -e SANDBOX_VOLUMES=${PWD}:/workspace \
        -e SANDBOX_USER_ID=$(id -u) \
        -e LOG_ALL_EVENTS=true \
        -e NO_SETUP=true \
        --user $(id -u):$(id -g) \
        -v /var/run/docker.sock:/var/run/docker.sock \
        -v ~/.openhands:/.openhands \
        -p 127.0.0.1:3000:3000 \
        --add-host host.docker.internal:host-gateway \
        --dns 1.1.1.1 \
        --dns 8.8.8.8 \
        --dns 8.8.4.4 \
        --name openhands-app \
        docker.all-hands.dev/all-hands-ai/openhands:${OPENHANDS_VERSION}

# Build and start OpenHands development environment with local changes
# Usage: just doit-dev                    # Use existing images (fast)
#        just doit-dev --build            # Force rebuild ALL images including runtime (slower but fresh)
doit-dev build="": (fix-perms)
    #!/usr/bin/env bash
    set -Eeuvxo pipefail
    
    OPENHANDS_VERSION=${OPENHANDS_VERSION:-$(uv run python scripts/get_openhands_version.py --repo)}
    
    # Check if build is needed
    NEED_BUILD=false
    FORCE_REBUILD=false
    if [ "{{build}}" = "--build" ] || [ "{{build}}" = "force" ]; then
        echo "🔨 Force rebuild requested - will rebuild ALL images with --no-cache"
        echo "   🏗️  This includes: Runtime + App + DCypher container"
        NEED_BUILD=true
        FORCE_REBUILD=true
    elif ! docker image inspect dcypher-openhands:latest >/dev/null 2>&1; then
        echo "📦 DCypher image not found - building..."
        NEED_BUILD=true
    elif ! docker image inspect docker.all-hands.dev/all-hands-ai/openhands:${OPENHANDS_VERSION} >/dev/null 2>&1; then
        echo "📦 OpenHands v${OPENHANDS_VERSION} image not found - building..."
        NEED_BUILD=true
    elif ! docker image inspect docker.all-hands.dev/all-hands-ai/runtime:${OPENHANDS_VERSION} >/dev/null 2>&1; then
        echo "📦 OpenHands runtime v${OPENHANDS_VERSION} image not found - building..."
        NEED_BUILD=true
    else
        echo "📦 Using existing images (run with --build to force rebuild)"
    fi
    
    # Build if needed
    if [ "$NEED_BUILD" = "true" ]; then
        FORCE_ARG=""
        if [ "$FORCE_REBUILD" = "true" ]; then
            FORCE_ARG="force"
            echo "🔧 DEV MODE: Building with local changes preserved in vendor/openhands"
            echo "🏗️  Force rebuilding ALL images with --no-cache:"
            echo "   1. 🏃 Runtime image (with VSCode extensions)"
            echo "   2. 📱 App image (OpenHands main app)"  
            echo "   3. 🔧 DCypher container (with Zig + Just)"
        else
            echo "🔧 DEV MODE: Building missing images with cache"
        fi
        just build-doit-dev "${FORCE_ARG}"
    fi
    
    echo "🔧 Starting DCypher OpenHands AI development environment (DEV MODE)..."
    echo "💡 This uses your local changes in vendor/openhands"
    echo "📁 Main App: Mounting OpenHands source directories for live development"
    echo "🏃 Runtime: Mounting OpenHands core + project files to /openhands/code/"
    echo "🔄 Hot reload enabled - Python changes will be picked up automatically"
    echo "⚙️  Preserving container's virtual environment and frontend build"
    echo "🚀 Smart caching - only rebuilds when images are missing or forced"
    
    # Create the .openhands directory with proper ownership BEFORE starting the container
    # This prevents the Docker container from creating root-owned files
    mkdir -p ~/.openhands
  

    docker run -it --rm \
        -e LOG_LEVEL=DEBUG \
        -e SANDBOX_RUNTIME_CONTAINER_IMAGE=dcypher-openhands \
        -e SANDBOX_VOLUMES="${PWD}:/workspace,${PWD}/vendor/openhands/openhands:/openhands/code/openhands:rw,${PWD}/vendor/openhands/pyproject.toml:/openhands/code/pyproject.toml:rw,${PWD}/vendor/openhands/poetry.lock:/openhands/code/poetry.lock:rw" \
        -e SANDBOX_USER_ID=$(id -u) \
        -e SANDBOX_GROUP_ID=$(id -g) \
        -e WORKSPACE_MOUNT_PATH=/workspace \
        -e LOG_ALL_EVENTS=true \
        -e RUN_AS_OPENHANDS=true \
        -e NO_SETUP=true \
        -v /var/run/docker.sock:/var/run/docker.sock \
        -v ~/.openhands:/.openhands \
        -v ${PWD}/vendor/openhands/openhands:/app/openhands \
        -v ${PWD}/vendor/openhands/microagents:/app/microagents \
        -v ${PWD}/vendor/openhands/pyproject.toml:/app/pyproject.toml \
        -v ${PWD}/vendor/openhands/poetry.lock:/app/poetry.lock \
        -v ${PWD}/vendor/openhands/README.md:/app/README.md \
        -v ${PWD}/vendor/openhands/MANIFEST.in:/app/MANIFEST.in \
        -v ${PWD}/vendor/openhands/LICENSE:/app/LICENSE \
        -p 127.0.0.1:3000:3000 \
        --add-host host.docker.internal:host-gateway \
        --dns 1.1.1.1 \
        --dns 8.8.8.8 \
        --dns 8.8.4.4 \
        --name openhands-app \
        docker.all-hands.dev/all-hands-ai/openhands:${OPENHANDS_VERSION} \
        uvicorn openhands.server.listen:app --host 0.0.0.0 --port 3000 --reload --reload-exclude "./workspace"

# Build and start OpenHands development environment with force rebuild
doit-dev-rebuild: (doit-dev "--build")

# Run OpenHands frontend locally with hot reload (requires backend running separately)
doit-dev-frontend:
    #!/usr/bin/env bash
    set -Eeuvxo pipefail
    
    # Check if Node.js is available
    if ! command -v node >/dev/null 2>&1; then
        echo "❌ Node.js is required for frontend development"
        echo "Please install Node.js 22.x or later: https://nodejs.org/"
        exit 1
    fi
    
    # Check Node.js version
    NODE_VERSION=$(node --version | sed 's/v//')
    NODE_MAJOR=$(echo $NODE_VERSION | cut -d. -f1)
    if [ "$NODE_MAJOR" -lt 22 ]; then
        echo "❌ Node.js 22.x or later is required (current: $NODE_VERSION)"
        echo "Please update Node.js: https://nodejs.org/"
        exit 1
    fi
    
    echo "🎨 Starting OpenHands frontend development server..."
    echo "💡 Make sure the backend is running first (e.g., 'just doit' or 'just doit-dev')"
    echo ""
    
    cd vendor/openhands/frontend
    
    # Check if node_modules exists and package.json is newer
    if [ ! -d "node_modules" ] || [ "package.json" -nt "node_modules" ]; then
        echo "📦 Installing/updating frontend dependencies..."
        npm install
    fi
    
    # Set environment variables for local development
    export VITE_BACKEND_HOST=127.0.0.1:3000
    export VITE_BACKEND_BASE_URL=127.0.0.1:3000
    export VITE_FRONTEND_PORT=3001
    export VITE_MOCK_API=false
    export VITE_USE_TLS=false
    export VITE_INSECURE_SKIP_VERIFY=false
    
    echo "🚀 Starting frontend at http://localhost:3001"
    echo "🔧 Environment: Connected to backend at http://127.0.0.1:3000"
    echo ""
    
    # Start frontend dev server
    npm run dev

# Get logs from OpenHands development containers
doit-dev-logs follow="" container="app":
    #!/usr/bin/env bash
    set -Eeuvxo pipefail
    
    # Determine container name based on the container parameter
    CONTAINER_NAME=""
    case "{{container}}" in
        "app"|"openhands")
            CONTAINER_NAME="openhands-app"
            ;;
        "runtime"|"sandbox")
            # Find the most recent runtime container
            CONTAINER_NAME=$(docker ps --format "table {{{{.Names}}}}" | grep -E "openhands-runtime|sandbox" | head -1 || echo "")
            if [ -z "$CONTAINER_NAME" ]; then
                echo "❌ No runtime/sandbox container found"
                echo "💡 Available containers:"
                docker ps --format "table {{{{.Names}}}}\t{{{{.Image}}}}\t{{{{.Status}}}}"
                exit 1
            fi
            ;;
        *)
            CONTAINER_NAME="{{container}}"
            ;;
    esac
    
    echo "📋 Getting logs from container: ${CONTAINER_NAME}"
    
    # Check if container exists and is running
    if ! docker ps --format "{{{{.Names}}}}" | grep -q "^${CONTAINER_NAME}$"; then
        echo "❌ Container '${CONTAINER_NAME}' is not running"
        echo ""
        echo "🔍 Available running containers:"
        docker ps --format "table {{{{.Names}}}}\t{{{{.Image}}}}\t{{{{.Status}}}}"
        echo ""
        echo "💡 Usage examples:"
        echo "   just doit-dev-logs                    # View app logs"
        echo "   just doit-dev-logs follow             # Follow app logs"
        echo "   just doit-dev-logs \"\" runtime         # View runtime logs" 
        echo "   just doit-dev-logs follow runtime     # Follow runtime logs"
        exit 1
    fi
    
    # Build docker logs command
    LOGS_CMD="docker logs"
    
    # Add follow flag if requested
    if [ "{{follow}}" = "follow" ] || [ "{{follow}}" = "-f" ] || [ "{{follow}}" = "--follow" ]; then
        LOGS_CMD="${LOGS_CMD} --follow"
        echo "🔄 Following logs from ${CONTAINER_NAME} (Ctrl+C to stop)..."
    else
        # Show last 100 lines by default for non-following logs
        LOGS_CMD="${LOGS_CMD} --tail 100"
        echo "📜 Showing last 100 lines from ${CONTAINER_NAME}..."
    fi
    
    # Add timestamps
    LOGS_CMD="${LOGS_CMD} --timestamps"
    
    # Execute the logs command
    ${LOGS_CMD} ${CONTAINER_NAME}

# Follow logs from OpenHands development containers (shorthand)
doit-dev-logs-follow container="app": (doit-dev-logs "follow" container)

# Show all running OpenHands development containers
doit-dev-status:
    #!/usr/bin/env bash
    set -Eeuvxo pipefail
    
    echo "🐳 OpenHands Development Container Status"
    echo "=========================================="
    echo ""
    
    # Check for main app container
    if docker ps --format "{{{{.Names}}}}" | grep -q "^openhands-app$"; then
        echo "✅ Main App Container:"
        docker ps --filter "name=openhands-app" --format "table {{{{.Names}}}}\t{{{{.Image}}}}\t{{{{.Status}}}}\t{{{{.Ports}}}}"
    else
        echo "❌ Main app container (openhands-app) not running"
    fi
    
    echo ""
    
    # Check for runtime/sandbox containers
    RUNTIME_CONTAINERS=$(docker ps --format "{{{{.Names}}}}" | grep -E "openhands-runtime|sandbox" || echo "")
    if [ -n "$RUNTIME_CONTAINERS" ]; then
        echo "✅ Runtime/Sandbox Containers:"
        echo "$RUNTIME_CONTAINERS" | while read container; do
            docker ps --filter "name=$container" --format "table {{{{.Names}}}}\t{{{{.Image}}}}\t{{{{.Status}}}}"
        done
    else
        echo "ℹ️  No runtime/sandbox containers currently running"
    fi
    
    echo ""
    echo "💡 Useful commands:"
    echo "   just doit-dev-logs                    # View app logs"
    echo "   just doit-dev-logs follow             # Follow app logs"
    echo "   just doit-dev-logs \"\" runtime         # View runtime logs"
    echo "   just doit-dev-logs follow runtime     # Follow runtime logs"


# Run OpenHands full test suite to ensure fork compatibility
test-openhands:
    #!/usr/bin/env bash
    set -Eeuvxo pipefail
    echo "Running OpenHands full test suite..."
    ./scripts/test_openhands_suite.sh

<<<<<<< HEAD
# Run tests specific to our fork modifications
test-openhands-fork:
    #!/usr/bin/env bash
    set -Eeuvxo pipefail
    echo "Running OpenHands fork-specific tests..."
    ./scripts/test_openhands_fork.sh
=======
typecheck:
    uv run mypy src/

fix-perms:
    #!/usr/bin/env bash
    set -Eeuvxo pipefail
    sudo chown -R $(id -u):$(id -g) ~/.openhands 2>/dev/null
    sudo chown -R $(id -u):$(id -g) ./ 2>/dev/null
    sudo chown -R $(id -u):$(id -g) ./.* 2>/dev/null
>>>>>>> b273d806
<|MERGE_RESOLUTION|>--- conflicted
+++ resolved
@@ -14,28 +14,6 @@
 default:
     @just --list
 
-<<<<<<< HEAD
-=======
-# ONE-COMMAND SETUP: Build everything needed for OpenHands development
-setup-openhands force="" dev="": (build-openhands force dev)
-    #!/usr/bin/env bash
-    echo "SUCCESS: DCypher + OpenHands development environment ready!"
-    if [ "{{dev}}" = "dev" ] || [ "{{dev}}" = "current" ]; then
-        echo "🔧 Built in DEVELOPMENT MODE with local changes"
-        echo "TIP: Run 'just doit-dev' to start with development images"
-        echo "TIP: Run 'just dev-frontend' for frontend-only development with hot reload"
-    else
-        echo "TIP: Run 'just doit' to start the OpenHands interface"
-        echo "TIP: Run 'just dev-frontend' for frontend-only development with hot reload"
-    fi
-
-# Force rebuild everything from scratch (ignores all caches)
-setup-openhands-force: (setup-openhands "force")
-
-# Setup in development mode (preserves local changes in vendor/openhands)
-setup-openhands-dev: (setup-openhands "" "dev")
-
->>>>>>> b273d806
 run:
     uv run uvicorn main:app --reload
 
@@ -324,10 +302,11 @@
     if [ "{{dev}}" = "dev" ] || [ "{{dev}}" = "current" ]; then
         echo "🔧 Built in DEVELOPMENT MODE with local changes"
         echo "TIP: Run 'just doit-dev' to start with development images"
+        echo "TIP: Run 'just dev-frontend' for frontend-only development with hot reload"
     else
         echo "TIP: Run 'just doit' to start the OpenHands interface"
-    fi
-
+        echo "TIP: Run 'just dev-frontend' for frontend-only development with hot reload"
+    fi
 # Force rebuild everything from scratch (ignores all caches)
 setup-openhands-force: (setup-openhands "force")
 
@@ -886,21 +865,17 @@
     echo "Running OpenHands full test suite..."
     ./scripts/test_openhands_suite.sh
 
-<<<<<<< HEAD
 # Run tests specific to our fork modifications
 test-openhands-fork:
     #!/usr/bin/env bash
     set -Eeuvxo pipefail
     echo "Running OpenHands fork-specific tests..."
     ./scripts/test_openhands_fork.sh
-=======
-typecheck:
-    uv run mypy src/
+
 
 fix-perms:
     #!/usr/bin/env bash
     set -Eeuvxo pipefail
     sudo chown -R $(id -u):$(id -g) ~/.openhands 2>/dev/null
     sudo chown -R $(id -u):$(id -g) ./ 2>/dev/null
-    sudo chown -R $(id -u):$(id -g) ./.* 2>/dev/null
->>>>>>> b273d806
+    sudo chown -R $(id -u):$(id -g) ./.* 2>/dev/null