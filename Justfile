# DCypher Development Tasks
#
# OpenHands Development Mode:
# - Regular builds: Uses the specific commit defined in src/dcypher/openhands_version.py
# - Dev mode builds: Preserves your local changes in vendor/openhands (add 'dev' parameter)
#   Examples: just build-openhands-dev, just setup-openhands-dev, just doit-dev
#
# OWNERSHIP FIX: The doit and doit-dev commands now start containers with proper user permissions
# to prevent root-owned files in your workspace. If you get Docker socket permission errors:
#   sudo usermod -aG docker $USER && newgrp docker
# Or run: sudo chmod 666 /var/run/docker.sock (less secure)

# Show available tasks
default:
    @just --list

run:
    uv run uvicorn main:app --reload

tui:
    uv run python -m src.cli tui

# Run the CLI locally with uv
cli *args:
    uv run python src/cli.py {{args}}

# Run the FastAPI server locally with uv
serve:
    #!/usr/bin/env bash
    set -Eeuvxo pipefail
    source ./env.sh
    echo "Starting DCypher FastAPI server..."
    uv run uvicorn src.main:app --reload --host 127.0.0.1 --port 8000

lint:
    uv run ruff check src/ tests/
    uv run ruff format src/ tests/

format:
    uv run ruff format src/ tests/

typecheck:
    uv run mypy src/

setup: (submodules)
    #!/usr/bin/env bash
    set -Eeuvxo pipefail

submodules:
    #!/usr/bin/env bash
    set -Eeuvxo pipefail
    echo "Setting up submodules..."
    git submodule update --init --recursive --depth 1


###############
### Testing ###
###############



test:
    #!/usr/bin/env bash
    set -Eeuvxo pipefail
    source ./env.sh
    echo "Running DCypher test suite..."
    # echo "Running crypto tests sequentially (to avoid OpenFHE context conflicts)..."
    uv run pytest -n auto --dist worksteal ./tests/

test-unit:
    #!/usr/bin/env bash
    set -Eeuvxo pipefail
    source ./env.sh
    echo "Running DCypher test suite..."
    # echo "Running crypto tests sequentially (to avoid OpenFHE context conflicts)..."
    uv run pytest -n auto --dist worksteal ./tests/unit/

test-integration:
    #!/usr/bin/env bash
    set -Eeuvxo pipefail
    source ./env.sh
    echo "Running DCypher test suite..."
    # echo "Running crypto tests sequentially (to avoid OpenFHE context conflicts)..."
    uv run pytest -n auto --dist worksteal ./tests/integration/

# Run pytest with custom arguments (for specific files, functions, classes, marks, etc.)
pytest *args:
    #!/usr/bin/env bash
    set -Eeuvxo pipefail
    source ./env.sh
    uv run pytest {{args}}


# Run all test suites including OpenHands compatibility tests
test-all:
    #!/usr/bin/env bash
    set -Eeuvxo pipefail
    echo "Running comprehensive test suite..."
    echo ""
    echo "1. Running DCypher unit tests..."
    echo "================================="
    just test-unit
    echo ""
    echo "2. Running DCypher integration tests..."
    echo "========================================"
    just test-integration
    echo ""
    echo "3. Running OpenHands fork modification tests..."
    echo "==============================================="
    just test-openhands-fork
    echo ""
    echo "4. Running OpenHands full compatibility tests..."
    echo "================================================="
    just test-openhands
    echo ""
    echo "All test suites completed!"

# Run tests repeatedly until they break or user cancels
test-until-break:
    #!/usr/bin/env bash
    set -Eeuvxo pipefail
    echo "Running tests repeatedly until failure or cancellation (Ctrl+C to stop)..."
    run_count=0
    total_time=0
    while true; do
        run_count=$((run_count + 1))
        echo "Test run #${run_count}..."
        start_time=$(date +%s)
        if ! just test; then
            end_time=$(date +%s)
            duration=$((end_time - start_time))
            echo "FAILED: Tests failed on run #${run_count} after ${duration}s!"
            exit 1
        fi
        end_time=$(date +%s)
        duration=$((end_time - start_time))
        total_time=$((total_time + duration))
        avg_time=$((total_time / run_count))
        echo "PASSED: Test run #${run_count} passed in ${duration}s (avg: ${avg_time}s)"
        sleep 1
    done



##############
### Docker ###
##############


# Run CLI in development container
dev-cli *args:
    docker-compose -f docker-compose.dev.yml exec dcypher-dev uv run python src/cli.py {{args}}

# Rebuild and restart development environment
dev-rebuild:
    docker-compose -f docker-compose.dev.yml down
    docker-compose -f docker-compose.dev.yml build --no-cache
    docker-compose -f docker-compose.dev.yml up -d

# Open an interactive bash shell in the Docker container
docker-bash:
    docker run --rm -it dcypher bash

# Run the CLI in Docker container
docker-cli *args:
    docker run --rm -it dcypher uv run python src/cli.py {{args}}

# Run a custom command in the Docker container
docker-exec command:
    docker run --rm -it dcypher {{command}}


# Run the FastAPI server in development container
docker-dev-serve:
    docker-compose -f docker-compose.dev.yml exec dcypher-dev uv run uvicorn src.main:app --reload --host 0.0.0.0 --port 8000




############################
### Building & Compiling ###
############################



# Build OpenFHE C++ library locally (not system-wide)
build-openfhe:
    #!/usr/bin/env bash
    set -Eeuvxo pipefail
    echo "Building OpenFHE C++ library locally..."
    cd vendor/openfhe-development
    mkdir -p build
    cd build
    cmake .. \
        -DCMAKE_INSTALL_PREFIX="$(pwd)/../../../build" \
        -DCMAKE_BUILD_TYPE=Release \
        -DBUILD_UNITTESTS=OFF \
        -DBUILD_EXAMPLES=OFF \
        -DBUILD_BENCHMARKS=OFF
    make -j$(nproc 2>/dev/null || sysctl -n hw.ncpu)
    make install
    echo "OpenFHE installed to: $(pwd)/../../../build"

# Build OpenFHE Python bindings using local C++ library
build-openfhe-python: build-openfhe
    #!/usr/bin/env bash
    set -Eeuvxo pipefail
    echo "Building OpenFHE Python bindings..."
    
    # Get the absolute path to our OpenFHE installation
    OPENFHE_INSTALL_PATH="$(pwd)/build"
    CMAKE_PREFIX_PATH="${OPENFHE_INSTALL_PATH}:${CMAKE_PREFIX_PATH:-}"
    PKG_CONFIG_PATH="${OPENFHE_INSTALL_PATH}/lib/pkgconfig:${PKG_CONFIG_PATH:-}"
    
    cd vendor/openfhe-python
    uv add pybind11 pybind11-global pybind11-stubgen
    
    # Clean any previous build artifacts
    rm -rf build dist *.egg-info openfhe/*.so
    
    # Build the Python package with OpenFHE path
    env CMAKE_PREFIX_PATH="${OPENFHE_INSTALL_PATH}" \
        PKG_CONFIG_PATH="${OPENFHE_INSTALL_PATH}/lib/pkgconfig:${PKG_CONFIG_PATH:-}" \
        uv run python setup.py build_ext --inplace
    
    cd ../..
    # Install in development mode to replace the file:// dependency
    uv add --editable ./vendor/openfhe-python

# Clone and build liboqs C library locally (not system-wide)
build-liboqs:
    #!/usr/bin/env bash
    set -Eeuvxo pipefail
    echo "Building liboqs C library locally..."
    cd vendor/liboqs
    mkdir -p build
    cd build
    cmake .. \
        -DCMAKE_INSTALL_PREFIX="$(pwd)/../../../build" \
        -DCMAKE_BUILD_TYPE=Release \
        -DBUILD_SHARED_LIBS=ON \
        -DOQS_BUILD_ONLY_LIB=ON \
        -DOQS_ALGS_ENABLED=All
    make -j$(nproc 2>/dev/null || sysctl -n hw.ncpu)
    make install
    echo "liboqs installed to: $(pwd)/../../../build"

# Build liboqs-python bindings using local liboqs library
build-liboqs-python: build-liboqs
    #!/usr/bin/env bash
    set -Eeuvxo pipefail
    echo "Building liboqs-python bindings..."
    source ./env.sh
    # Install liboqs-python in development mode from the vendor directory
    uv add --editable vendor/liboqs-python
    echo "liboqs-python installed and available!"

# Build both OpenFHE C++ and Python bindings, and liboqs-python
build-all: setup build-openfhe-python build-liboqs-python build-docs build-doit

# Build just the static libraries
build-static: build-openfhe build-liboqs

build-docs:
    #!/usr/bin/env bash
    set -Eeuvxo pipefail

    uv run python ./src/dcypher/hdprint/docs/readme.py > ./src/dcypher/hdprint/README.txt
    uv run python ./src/dcypher/hdprint/docs/readme_hdprint.py > ./src/dcypher/hdprint/README.hdprint.txt
    uv run python ./src/dcypher/hdprint/docs/readme_paiready.py > ./src/dcypher/hdprint/README.paiready.txt

# Clean OpenFHE builds
clean-openfhe:
    rm -rf vendor/openfhe-development/build vendor/openfhe-python/build vendor/openfhe-python/openfhe/openfhe.so

# Clean liboqs builds
clean-liboqs:
    rm -rf vendor/liboqs/build build/lib/liboqs* build/include/oqs/

# Clean liboqs-python builds
clean-liboqs-python:
    #!/usr/bin/env bash
    set -Eeuvxo pipefail
    # Remove from uv dependencies if it exists
    if uv pip show liboqs-python >/dev/null 2>&1; then
        uv pip uninstall liboqs-python
    fi
    # Clean any build artifacts
    rm -rf vendor/liboqs-python/build vendor/liboqs-python/dist vendor/liboqs-python/*.egg-info

# Clean OpenFHE-python builds
clean-openfhe-python:
    #!/usr/bin/env bash
    set -Eeuvxo pipefail
    # Remove from uv dependencies if it exists
    if uv pip show openfhe-python >/dev/null 2>&1; then
        uv pip uninstall openfhe-python
    fi
    # Clean any build artifacts
    rm -rf vendor/openfhe-python/build vendor/openfhe-python/dist vendor/openfhe-python/*.egg-info vendor/openfhe-python/openfhe/openfhe.so

# Clean all builds
clean: clean-openfhe clean-liboqs clean-liboqs-python clean-openfhe-python

# Just cleans up all the intermediary build artifacts.
cleanup:
    rm -rf vendor/liboqs/build vendor/openfhe-development/build

# Check which liboqs algorithms are available
check-liboqs:
    #!/usr/bin/env bash
    set -Eeuvxo pipefail
    echo "Checking liboqs algorithm availability..."
    source ./env.sh
    uv run python scripts/check_liboqs_algorithms.py



#################
### OPENHANDS ###
#################

# ONE-COMMAND SETUP: Build everything needed for OpenHands development
setup-openhands force="" dev="": setup-material-icons (build-openhands force dev)
    #!/usr/bin/env bash
    echo "SUCCESS: DCypher + OpenHands development environment ready!"
    if [ "{{dev}}" = "dev" ] || [ "{{dev}}" = "current" ]; then
        echo "🔧 Built in DEVELOPMENT MODE with local changes"
        echo "TIP: Run 'just doit-dev' to start with development images"
        echo "TIP: Run 'just dev-frontend' for frontend-only development with hot reload"
    else
        echo "TIP: Run 'just doit' to start the OpenHands interface"
        echo "TIP: Run 'just dev-frontend' for frontend-only development with hot reload"
    fi
# Force rebuild everything from scratch (ignores all caches)
setup-openhands-force: (setup-openhands "force")

# Setup in development mode (preserves local changes in vendor/openhands)
setup-openhands-dev: (setup-openhands "" "dev")


# Clean OpenHands images
clean-openhands:
    #!/usr/bin/env bash
    echo "Cleaning OpenHands images..."
    # Clean runtime images
    docker images | grep "ghcr.io/all-hands-ai/runtime" | awk '{print $1":"$2}' | xargs -r docker rmi -f 2>/dev/null || true
    docker images | grep "docker.all-hands.dev/all-hands-ai/runtime" | awk '{print $1":"$2}' | xargs -r docker rmi -f 2>/dev/null || true
    # Clean app images  
    docker images | grep "ghcr.io/all-hands-ai/openhands" | awk '{print $1":"$2}' | xargs -r docker rmi -f 2>/dev/null || true
    docker images | grep "docker.all-hands.dev/all-hands-ai/openhands" | awk '{print $1":"$2}' | xargs -r docker rmi -f 2>/dev/null || true
    # Clean DCypher custom image
    docker rmi -f dcypher-openhands:latest 2>/dev/null || true
    echo "OpenHands images cleaned"

# Show OpenHands image status and sources
status-openhands:
    #!/usr/bin/env bash
    echo "OpenHands Image Status"
    echo "======================"
    echo ""
    echo "Runtime Images:"
    docker images | grep -E "(runtime|REPOSITORY)" | head -1
    docker images | grep "all-hands-ai/runtime" | while read line; do
        IMAGE=$(echo "$line" | awk '{print $1":"$2}')
        CREATED=$(echo "$line" | awk '{print $4" "$5" "$6}')
        SIZE=$(echo "$line" | awk '{print $7}')
        if echo "$IMAGE" | grep -q "vendored"; then
            echo "  [LOCAL]  $IMAGE ($SIZE, $CREATED) [LOCAL BUILD]"
        else
            echo "  [REMOTE] $IMAGE ($SIZE, $CREATED) [REMOTE/UNKNOWN]"
        fi
    done
    echo ""
    echo "App Images:"
    docker images | grep "all-hands-ai/openhands" | while read line; do
        IMAGE=$(echo "$line" | awk '{print $1":"$2}')
        CREATED=$(echo "$line" | awk '{print $4" "$5" "$6}')
        SIZE=$(echo "$line" | awk '{print $7}')
        if echo "$IMAGE" | grep -q "vendored"; then
            echo "  [LOCAL]  $IMAGE ($SIZE, $CREATED) [LOCAL BUILD]"
        else
            echo "  [REMOTE] $IMAGE ($SIZE, $CREATED) [REMOTE/UNKNOWN]"
        fi
    done
    echo ""
    DEFINED_COMMIT=$(uv run python scripts/get_openhands_sha.py)
    CURRENT_COMMIT=$(cd vendor/openhands && git rev-parse --short HEAD)
    echo "Defined OpenHands commit (source of truth): ${DEFINED_COMMIT}"
    echo "Current vendored repo commit: ${CURRENT_COMMIT}"
    if [ "${DEFINED_COMMIT}" != "${CURRENT_COMMIT}" ]; then
        echo "⚠️  WARNING: Current commit differs from defined commit!"
        echo "   Run 'just build-openhands-force' to sync to defined commit"
    fi
    echo ""
    echo "Legend:"
    echo "   [LOCAL]  = Built from our vendored repo"
    echo "   [REMOTE] = Pulled from remote or unknown source"

# Build OpenHands runtime image from vendored repo (with force and dev options)
build-openhands-runtime force="" dev="":
    #!/usr/bin/env bash
    set -Eeuvxo pipefail
    echo "Building OpenHands runtime image from vendored repo..."
    cd vendor/openhands
    
    # Get OpenHands version and commit SHA from Python source of truth
    OPENHANDS_VERSION=$(cd ../.. && uv run python scripts/get_openhands_version.py --repo)
    VENDORED_COMMIT=$(cd ../.. && uv run python scripts/get_openhands_sha.py)
    
    # Handle development mode (preserve local changes) vs production mode (checkout defined commit)
    if [ "{{dev}}" = "dev" ] || [ "{{dev}}" = "current" ]; then
        CURRENT_COMMIT=$(git rev-parse --short HEAD)
        echo "🔧 DEVELOPMENT MODE: Using current commit ${CURRENT_COMMIT} (preserving local changes)"
        echo "⚠️  WARNING: This may include uncommitted changes!"
        if ! git diff-index --quiet HEAD --; then
            echo "📝 Uncommitted changes detected in vendor/openhands"
        fi
        VENDORED_TAG="${OPENHANDS_VERSION}-dev-${CURRENT_COMMIT}-$(date +%s)"
    else
        # Ensure we're on the correct commit defined in Python source of truth
        echo "Checking out OpenHands commit ${VENDORED_COMMIT} from Python source of truth..."
        git checkout ${VENDORED_COMMIT}
        VENDORED_TAG="${OPENHANDS_VERSION}-vendored-${VENDORED_COMMIT}"
    fi
    
    LOCAL_RUNTIME_TAG="docker.all-hands.dev/all-hands-ai/runtime:${VENDORED_TAG}"
    
    echo "Building OpenHands runtime with tag: ${LOCAL_RUNTIME_TAG}"
    
    # Check if our specific image exists (unless force rebuild)
    if [ "{{force}}" = "force" ]; then
        echo "Force rebuild requested - skipping cache check"
        SHOULD_BUILD=true
    elif docker image inspect ${LOCAL_RUNTIME_TAG} >/dev/null 2>&1; then
        echo "OpenHands runtime ${LOCAL_RUNTIME_TAG} already exists"
        SHOULD_BUILD=false
    else
        echo "OpenHands runtime not found - will build ${LOCAL_RUNTIME_TAG}"
        SHOULD_BUILD=true
    fi
    
    if [ "$SHOULD_BUILD" = true ]; then
        echo "Installing OpenHands dependencies with Poetry..."
        poetry install --no-dev
        echo "Generating runtime Dockerfile..."
        poetry run python3 openhands/runtime/utils/runtime_build.py \
            --base_image nikolaik/python-nodejs:python3.12-nodejs22 \
            --build_folder containers/runtime
        echo "Building runtime image..."
        ./containers/build.sh -i runtime --load
        
        # Tag the built image with our vendored-specific tag
        RUNTIME_TAG="oh_v${OPENHANDS_VERSION}_image_nikolaik_s_python-nodejs_tag_python3.12-nodejs22"
        docker tag ghcr.io/all-hands-ai/runtime:${RUNTIME_TAG} ${LOCAL_RUNTIME_TAG}
    fi
    
    # Always ensure the standard tag points to our version (override any remote pulls)
    cd ../..
    docker tag ${LOCAL_RUNTIME_TAG} docker.all-hands.dev/all-hands-ai/runtime:${OPENHANDS_VERSION}
    echo "OpenHands runtime ready as docker.all-hands.dev/all-hands-ai/runtime:${OPENHANDS_VERSION}"
    if [ "{{dev}}" = "dev" ] || [ "{{dev}}" = "current" ]; then
        echo "Source: DEVELOPMENT MODE with local changes"
    else
        echo "Source: vendored repo commit ${VENDORED_COMMIT}"
    fi

build-openhands-app force="" dev="":
    #!/usr/bin/env bash
    set -Eeuvxo pipefail
    echo "Building OpenHands app image from vendored repo..."
    
    # Get OpenHands version and commit SHA from Python source of truth
    cd vendor/openhands
    OPENHANDS_VERSION=$(cd ../.. && uv run python scripts/get_openhands_version.py --repo)
    VENDORED_COMMIT=$(cd ../.. && uv run python scripts/get_openhands_sha.py)
    
    # Handle development mode (preserve local changes) vs production mode (checkout defined commit)
    if [ "{{dev}}" = "dev" ] || [ "{{dev}}" = "current" ]; then
        CURRENT_COMMIT=$(git rev-parse --short HEAD)
        echo "🔧 DEVELOPMENT MODE: Using current commit ${CURRENT_COMMIT} (preserving local changes)"
        echo "⚠️  WARNING: This may include uncommitted changes!"
        if ! git diff-index --quiet HEAD --; then
            echo "📝 Uncommitted changes detected in vendor/openhands"
        fi
        VENDORED_TAG="${OPENHANDS_VERSION}-dev-${CURRENT_COMMIT}-$(date +%s)"
    else
        # Ensure we're on the correct commit defined in Python source of truth
        echo "Checking out OpenHands commit ${VENDORED_COMMIT} from Python source of truth..."
        git checkout ${VENDORED_COMMIT}
        VENDORED_TAG="${OPENHANDS_VERSION}-vendored-${VENDORED_COMMIT}"
    fi
    
    LOCAL_APP_TAG="docker.all-hands.dev/all-hands-ai/openhands:${VENDORED_TAG}"
    
    echo "Building OpenHands app with tag: ${LOCAL_APP_TAG}"
    
    # Check if our specific image exists (unless force rebuild)
    if [ "{{force}}" = "force" ]; then
        echo "Force rebuild requested - skipping cache check"
        SHOULD_BUILD=true
    elif docker image inspect ${LOCAL_APP_TAG} >/dev/null 2>&1; then
        echo "OpenHands app ${LOCAL_APP_TAG} already exists"
        SHOULD_BUILD=false
    else
        echo "OpenHands app not found - will build ${LOCAL_APP_TAG}"
        SHOULD_BUILD=true
    fi
    
    if [ "$SHOULD_BUILD" = true ]; then
        echo "Setting up material icons before building..."
        cd frontend
        npm run update-icons
        cd ..
        
        echo "Building OpenHands app image..."
        ./containers/build.sh -i openhands --load
        
        # The OpenHands app build creates an untagged image - find the most recent one  
        UNTAGGED_IMAGE=$(docker images -q | head -1)
        if [ -n "$UNTAGGED_IMAGE" ]; then
            docker tag "$UNTAGGED_IMAGE" ${LOCAL_APP_TAG}
            echo "Tagged untagged image $UNTAGGED_IMAGE as ${LOCAL_APP_TAG}"
        else
            echo "WARNING: Could not find recently built untagged image"
            docker images | head -5
        fi
    fi
    
    # Always ensure the standard tag points to our version (override any remote pulls)
    cd ../..
    docker tag ${LOCAL_APP_TAG} docker.all-hands.dev/all-hands-ai/openhands:${OPENHANDS_VERSION}
    echo "OpenHands app ready as docker.all-hands.dev/all-hands-ai/openhands:${OPENHANDS_VERSION}"
    if [ "{{dev}}" = "dev" ] || [ "{{dev}}" = "current" ]; then
        echo "Source: DEVELOPMENT MODE with local changes"
    else
        echo "Source: vendored repo commit ${VENDORED_COMMIT}"
    fi

# Build all OpenHands dependencies
build-openhands force="" dev="": (build-openhands-runtime force dev) (build-openhands-app force dev)

# Setup latest material icons from upstream VSCode theme (requires git + bun)
setup-material-icons:
    #!/usr/bin/env bash
    set -Eeuvxo pipefail
    echo "🎨 Setting up latest vscode-material-icons from upstream..."
    echo "Requirements: git (for submodules) + bun (for icon fetching)"
    
    cd vendor/openhands/frontend
    
    # Use the OpenHands frontend scripts to handle everything
    echo "Running OpenHands material icons update..."
    npm run update-icons
    
    echo "✅ Material icons setup complete!"
    
    cd ../../..

# Force rebuild all OpenHands images (ignores cache)
build-openhands-force: (build-openhands "force")

# Build OpenHands images in development mode (preserves local changes)
build-openhands-dev: (build-openhands "" "dev")

# Force rebuild OpenHands images in development mode 
build-openhands-dev-force: (build-openhands "force" "dev")

# Update OpenHands to a specific commit SHA and rebuild
update-openhands-commit sha:
    #!/usr/bin/env bash
    set -Eeuvxo pipefail
    echo "Updating OpenHands source of truth to commit {{sha}}..."
    
    # First, check out the commit in vendored repo to validate it exists
    cd vendor/openhands
    git fetch origin  # Make sure we have latest refs
    git checkout {{sha}}
    
    # Get full SHA for the commit
    FULL_SHA=$(git rev-parse HEAD)
    SHORT_SHA=$(git rev-parse --short HEAD)
    
    # Update the Python source of truth
    cd ../..
    python scripts/update_openhands_version.py --commit {{sha}} --full-sha ${FULL_SHA}
    
    echo "✅ Updated OpenHands source of truth:"
    echo "   Short SHA: ${SHORT_SHA}"
    echo "   Full SHA: ${FULL_SHA}"
    echo ""
    echo "🔄 Now rebuild with: just build-openhands-force"

# Update OpenHands to current vendored repo state
update-openhands-current:
    #!/usr/bin/env bash
    set -Eeuvxo pipefail
    echo "Updating OpenHands source of truth to current vendored repo state..."
    python scripts/update_openhands_version.py --auto
    echo ""
    echo "🔄 Now rebuild with: just build-openhands-force"

build-doit force="" dev="": (build-openhands force dev)
    #!/usr/bin/env bash
    set -Eeuvxo pipefail
    OPENHANDS_VERSION="${OPENHANDS_VERSION:-$(uv run python scripts/get_openhands_version.py --repo)}"
    echo "Building DCypher OpenHands AI development environment..."
    
    # Add --no-cache if force rebuild is requested
    DOCKER_ARGS=""
    if [ "{{force}}" = "force" ]; then
        DOCKER_ARGS="--no-cache"
        echo "🔄 Force rebuild requested - ignoring Docker cache"
    fi
    
    docker build -t dcypher-openhands \
        -f Dockerfile.allhands \
        --build-arg OPENHANDS_VERSION=${OPENHANDS_VERSION} \
        ${DOCKER_ARGS} \
        .
    echo "DCypher OpenHands image ready!"
    if [ "{{dev}}" = "dev" ] || [ "{{dev}}" = "current" ]; then
        echo "🔧 Built with DEVELOPMENT MODE OpenHands images"
    fi

# Force rebuild DCypher OpenHands environment
build-doit-force: (build-doit "force")

# Build DCypher OpenHands environment in development mode
build-doit-dev force="": (build-doit force "dev")

# Force rebuild DCypher OpenHands environment in development mode
build-doit-dev-force: (build-doit-dev "force")

# Start OpenHands development environment
doit:
    #!/usr/bin/env bash
    set -Eeuvxo pipefail
    OPENHANDS_VERSION=${OPENHANDS_VERSION:-$(uv run python scripts/get_openhands_version.py --repo)}
    echo "Starting DCypher OpenHands AI development environment..."
    
    # Create the .openhands directory with proper ownership BEFORE starting the container
    # This prevents the Docker container from creating root-owned files
    mkdir -p ~/.openhands
    
    # Fix ownership of any existing files in mounted directories to prevent root ownership issues
<<<<<<< HEAD
    #sudo chown -R $(id -u):$(id -g) ~/.openhands 2>/dev/null || true
    
=======
    sudo chown -R $(id -u):$(id -g) ~/.openhands 2>/dev/null || true

>>>>>>> 7ce895d7
    docker run -it --rm \
        -e LOG_LEVEL=DEBUG \
        -e SANDBOX_RUNTIME_CONTAINER_IMAGE=dcypher-openhands \
        -e SANDBOX_VOLUMES=${PWD}:/workspace \
        -e SANDBOX_USER_ID=$(id -u) \
        -e SANDBOX_GROUP_ID=$(id -g) \
        -e WORKSPACE_MOUNT_PATH=/workspace \
        -e LOG_ALL_EVENTS=true \
        -e RUN_AS_OPENHANDS=true \
        -e NO_SETUP=false \
        -e DEBUG=1 \
        -v /var/run/docker.sock:/var/run/docker.sock \
        -v ~/.openhands:/.openhands \
        -p 127.0.0.1:3000:3000 \
        --add-host host.docker.internal:host-gateway \
        --dns 1.1.1.1 \
        --dns 8.8.8.8 \
        --dns 8.8.4.4 \
        --name openhands-app-dev \
        docker.all-hands.dev/all-hands-ai/openhands:${OPENHANDS_VERSION}

# Build and start OpenHands development environment with local changes
# Usage: just doit-dev                    # Use existing images (fast)
#        just doit-dev --build            # Force rebuild ALL images including runtime (slower but fresh)
doit-dev build="":
    #!/usr/bin/env bash
    set -Eeuvxo pipefail

    OPENHANDS_VERSION=${OPENHANDS_VERSION:-$(uv run python scripts/get_openhands_version.py --repo)}

    # Check if build is needed
    NEED_BUILD=false
    FORCE_REBUILD=false
    if [ "{{build}}" = "--build" ] || [ "{{build}}" = "force" ]; then
        echo "🔨 Force rebuild requested - will rebuild ALL images with --no-cache"
        echo "   🏗️  This includes: Runtime + App + DCypher container"
        NEED_BUILD=true
        FORCE_REBUILD=true
    elif ! docker image inspect dcypher-openhands:latest >/dev/null 2>&1; then
        echo "📦 DCypher image not found - building..."
        NEED_BUILD=true
    elif ! docker image inspect docker.all-hands.dev/all-hands-ai/openhands:${OPENHANDS_VERSION} >/dev/null 2>&1; then
        echo "📦 OpenHands v${OPENHANDS_VERSION} image not found - building..."
        NEED_BUILD=true
    elif ! docker image inspect docker.all-hands.dev/all-hands-ai/runtime:${OPENHANDS_VERSION} >/dev/null 2>&1; then
        echo "📦 OpenHands runtime v${OPENHANDS_VERSION} image not found - building..."
        NEED_BUILD=true
    else
        echo "📦 Using existing images (run with --build to force rebuild)"
    fi

    # Build if needed
    if [ "$NEED_BUILD" = "true" ]; then
        FORCE_ARG=""
        if [ "$FORCE_REBUILD" = "true" ]; then
            FORCE_ARG="force"
            echo "🔧 DEV MODE: Building with local changes preserved in vendor/openhands"
            echo "🏗️  Force rebuilding ALL images with --no-cache:"
            echo "   1. 🏃 Runtime image (with VSCode extensions)"
            echo "   2. 📱 App image (OpenHands main app)"  
            echo "   3. 🔧 DCypher container (with Zig + Just)"
            echo "   4. 🎨 Refreshing material icons from upstream"
        else
            echo "🔧 DEV MODE: Building missing images with cache"
        fi
        just build-doit-dev "${FORCE_ARG}"
    fi

    echo "🔧 Starting DCypher OpenHands AI development environment (DEV MODE)..."
    echo "💡 This uses your local changes in vendor/openhands"
    echo "📁 Main App: Mounting OpenHands source directories for live development"
    echo "🏃 Runtime: Mounting OpenHands core + project files to /openhands/code/"
    echo "🔄 Hot reload enabled - Python changes will be picked up automatically"
    echo "⚙️  Preserving container's virtual environment and frontend build"
    echo "🚀 Smart caching - only rebuilds when images are missing or forced"
    
    # Create the .openhands directory with proper ownership BEFORE starting the container
    # This prevents the Docker container from creating root-owned files
    mkdir -p ~/.openhands
  

    docker run -it --rm \
        -e LOG_LEVEL=DEBUG \
        -e SANDBOX_RUNTIME_CONTAINER_IMAGE=dcypher-openhands \
        -e SANDBOX_VOLUMES="${PWD}:/workspace,${PWD}/vendor/openhands/openhands:/openhands/code/openhands:rw,${PWD}/vendor/openhands/pyproject.toml:/openhands/code/pyproject.toml:rw,${PWD}/vendor/openhands/poetry.lock:/openhands/code/poetry.lock:rw" \
        -e SANDBOX_USER_ID=$(id -u) \
        -e SANDBOX_GROUP_ID=$(id -g) \
        -e WORKSPACE_MOUNT_PATH=/workspace \
        -e LOG_ALL_EVENTS=true \
        -e RUN_AS_OPENHANDS=true \
        -e NO_SETUP=false \
        -e DEBUG=1 \
        -v /var/run/docker.sock:/var/run/docker.sock \
        -v ~/.openhands:/.openhands \
        -v ${PWD}/vendor/openhands/openhands:/app/openhands \
        -v ${PWD}/vendor/openhands/microagents:/app/microagents \
        -v ${PWD}/vendor/openhands/pyproject.toml:/app/pyproject.toml \
        -v ${PWD}/vendor/openhands/poetry.lock:/app/poetry.lock \
        -v ${PWD}/vendor/openhands/README.md:/app/README.md \
        -v ${PWD}/vendor/openhands/MANIFEST.in:/app/MANIFEST.in \
        -v ${PWD}/vendor/openhands/LICENSE:/app/LICENSE \
        -p 127.0.0.1:3000:3000 \
        --add-host host.docker.internal:host-gateway \
        --dns 1.1.1.1 \
        --dns 8.8.8.8 \
        --dns 8.8.4.4 \
        --name openhands-app-dev \
        docker.all-hands.dev/all-hands-ai/openhands:${OPENHANDS_VERSION} \
        uvicorn openhands.server.listen:app --host 0.0.0.0 --port 3000 --reload --reload-exclude "./workspace"

# Build and start OpenHands development environment with force rebuild
doit-dev-rebuild: (doit-dev "--build")

# Run OpenHands frontend locally with hot reload (requires backend running separately)
doit-dev-frontend:
    #!/usr/bin/env bash
    set -Eeuvxo pipefail
    
    # Check if Node.js is available
    if ! command -v node >/dev/null 2>&1; then
        echo "❌ Node.js is required for frontend development"
        echo "Please install Node.js 22.x or later: https://nodejs.org/"
        exit 1
    fi
    
    # Check Node.js version
    NODE_VERSION=$(node --version | sed 's/v//')
    NODE_MAJOR=$(echo $NODE_VERSION | cut -d. -f1)
    if [ "$NODE_MAJOR" -lt 22 ]; then
        echo "❌ Node.js 22.x or later is required (current: $NODE_VERSION)"
        echo "Please update Node.js: https://nodejs.org/"
        exit 1
    fi
    
    echo "🎨 Starting OpenHands frontend development server..."
    echo "💡 Make sure the backend is running first (e.g., 'just doit' or 'just doit-dev')"
    echo ""
    
    cd vendor/openhands/frontend
    
    # Check if node_modules exists and package.json is newer
    if [ ! -d "node_modules" ] || [ "package.json" -nt "node_modules" ]; then
        echo "📦 Installing/updating frontend dependencies..."
        npm install
        echo "🎨 Ensuring material icons are available..."
        if [ ! -f "public/assets/material-icons/just.svg" ]; then
            echo "Icons not found, copying from submodule..."
            npm run update-icons
        fi
    fi
    
    # Set environment variables for local development
    export VITE_BACKEND_HOST=127.0.0.1:3000
    export VITE_BACKEND_BASE_URL=127.0.0.1:3000
    export VITE_FRONTEND_PORT=3001
    export VITE_MOCK_API=false
    export VITE_USE_TLS=false
    export VITE_INSECURE_SKIP_VERIFY=false
    
    echo "🚀 Starting frontend at http://localhost:3001"
    echo "🔧 Environment: Connected to backend at http://127.0.0.1:3000"
    echo ""
    
    # Start frontend dev server
    npm run dev

# Get logs from OpenHands development containers
doit-dev-logs follow="" container="app":
    #!/usr/bin/env bash
    set -Eeuvxo pipefail
    
    # Determine container name based on the container parameter
    CONTAINER_NAME=""
    case "{{container}}" in
        "app"|"openhands")
            CONTAINER_NAME="openhands-app"
            ;;
        "runtime"|"sandbox")
            # Find the most recent runtime container
            CONTAINER_NAME=$(docker ps --format "table {{{{.Names}}}}" | grep -E "openhands-runtime|sandbox" | head -1 || echo "")
            if [ -z "$CONTAINER_NAME" ]; then
                echo "❌ No runtime/sandbox container found"
                echo "💡 Available containers:"
                docker ps --format "table {{{{.Names}}}}\t{{{{.Image}}}}\t{{{{.Status}}}}"
                exit 1
            fi
            ;;
        *)
            CONTAINER_NAME="{{container}}"
            ;;
    esac
    
    echo "📋 Getting logs from container: ${CONTAINER_NAME}"
    
    # Check if container exists and is running
    if ! docker ps --format "{{{{.Names}}}}" | grep -q "^${CONTAINER_NAME}$"; then
        echo "❌ Container '${CONTAINER_NAME}' is not running"
        echo ""
        echo "🔍 Available running containers:"
        docker ps --format "table {{{{.Names}}}}\t{{{{.Image}}}}\t{{{{.Status}}}}"
        echo ""
        echo "💡 Usage examples:"
        echo "   just doit-dev-logs                    # View app logs"
        echo "   just doit-dev-logs follow             # Follow app logs"
        echo "   just doit-dev-logs \"\" runtime         # View runtime logs" 
        echo "   just doit-dev-logs follow runtime     # Follow runtime logs"
        exit 1
    fi
    
    # Build docker logs command
    LOGS_CMD="docker logs"
    
    # Add follow flag if requested
    if [ "{{follow}}" = "follow" ] || [ "{{follow}}" = "-f" ] || [ "{{follow}}" = "--follow" ]; then
        LOGS_CMD="${LOGS_CMD} --follow"
        echo "🔄 Following logs from ${CONTAINER_NAME} (Ctrl+C to stop)..."
    else
        # Show last 100 lines by default for non-following logs
        LOGS_CMD="${LOGS_CMD} --tail 100"
        echo "📜 Showing last 100 lines from ${CONTAINER_NAME}..."
    fi
    
    # Add timestamps
    LOGS_CMD="${LOGS_CMD} --timestamps"
    
    # Execute the logs command
    ${LOGS_CMD} ${CONTAINER_NAME}

# Follow logs from OpenHands development containers (shorthand)
doit-dev-logs-follow container="app": (doit-dev-logs "follow" container)

# Show all running OpenHands development containers
doit-dev-status:
    #!/usr/bin/env bash
    set -Eeuvxo pipefail
    
    echo "🐳 OpenHands Development Container Status"
    echo "=========================================="
    echo ""
    
    # Check for main app container
    if docker ps --format "{{{{.Names}}}}" | grep -q "^openhands-app$"; then
        echo "✅ Main App Container:"
        docker ps --filter "name=openhands-app-dev" --format "table {{{{.Names}}}}\t{{{{.Image}}}}\t{{{{.Status}}}}\t{{{{.Ports}}}}"
    else
        echo "❌ Main app container (openhands-app-dev) not running"
    fi
    
    echo ""
    
    # Check for runtime/sandbox containers
    RUNTIME_CONTAINERS=$(docker ps --format "{{{{.Names}}}}" | grep -E "openhands-runtime|sandbox" || echo "")
    if [ -n "$RUNTIME_CONTAINERS" ]; then
        echo "✅ Runtime/Sandbox Containers:"
        echo "$RUNTIME_CONTAINERS" | while read container; do
            docker ps --filter "name=$container" --format "table {{{{.Names}}}}\t{{{{.Image}}}}\t{{{{.Status}}}}"
        done
    else
        echo "ℹ️  No runtime/sandbox containers currently running"
    fi
    
    echo ""
    echo "💡 Useful commands:"
    echo "   just doit-dev-logs                    # View app logs"
    echo "   just doit-dev-logs follow             # Follow app logs"
    echo "   just doit-dev-logs \"\" runtime         # View runtime logs"
    echo "   just doit-dev-logs follow runtime     # Follow runtime logs"


# Run OpenHands full test suite to ensure fork compatibility
test-openhands:
    #!/usr/bin/env bash
    set -Eeuvxo pipefail
    echo "Running OpenHands full test suite..."
    ./scripts/test_openhands_suite.sh

# Run tests specific to our fork modifications
test-openhands-fork:
    #!/usr/bin/env bash
    set -Eeuvxo pipefail
    echo "Running OpenHands fork-specific tests..."
    ./scripts/test_openhands_fork.sh


fix-perms:
    #!/usr/bin/env bash
    set -Eeuvxo pipefail
    echo "🔧 Fixing OpenHands file permissions..."
    
    # Fix ownership of .openhands directory (most important)
    if [ -d ~/.openhands ]; then
        echo "📁 Fixing ~/.openhands ownership..."
        sudo chown -R $(id -u):$(id -g) ~/.openhands 2>/dev/null || {
            echo "⚠️  Could not fix ~/.openhands ownership (this may be normal if no sudo access)"
        }
    fi
    
    # Fix ownership of current workspace directory
    echo "📁 Fixing workspace ownership for $(pwd)..."
    sudo chown -R $(id -u):$(id -g) ./ 2>/dev/null || {
        echo "⚠️  Could not fix workspace ownership (this may be normal if no sudo access)"
    }
    
    # Fix any root-owned Docker volume mounts that may have been created
    if [ -d ./workspace ]; then
        echo "📁 Fixing ./workspace ownership..."
        sudo chown -R $(id -u):$(id -g) ./workspace 2>/dev/null || {
            echo "⚠️  Could not fix ./workspace ownership (this may be normal if no sudo access)"
        }
    fi
    
    echo "✅ File permission fixes completed"
    echo "💡 If you still see permission issues:"
    echo "   1. Ensure Docker containers are not running as root"
    echo "   2. Check that SANDBOX_USER_ID=$(id -u) is set correctly"
    echo "   3. Verify RUN_AS_OPENHANDS=true for proper user mapping"<|MERGE_RESOLUTION|>--- conflicted
+++ resolved
@@ -644,13 +644,8 @@
     mkdir -p ~/.openhands
     
     # Fix ownership of any existing files in mounted directories to prevent root ownership issues
-<<<<<<< HEAD
     #sudo chown -R $(id -u):$(id -g) ~/.openhands 2>/dev/null || true
     
-=======
-    sudo chown -R $(id -u):$(id -g) ~/.openhands 2>/dev/null || true
-
->>>>>>> 7ce895d7
     docker run -it --rm \
         -e LOG_LEVEL=DEBUG \
         -e SANDBOX_RUNTIME_CONTAINER_IMAGE=dcypher-openhands \
