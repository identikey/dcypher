# DCypher Development Tasks

# Show available tasks
default:
    @just --list

# Build the Docker image for Intel processor
docker-build:
    docker build build --platform linux/amd64 -t dcypher --load .

# Build the development Docker image
docker-build-dev:
    docker buildx build --platform linux/amd64 -f dockerfile.dev -t dcypher-dev --load .

# Run the Docker container
docker-run:
    docker run --rm dcypher

# Start development environment with volume mounting
dev-up:
    docker-compose -f docker-compose.dev.yml up -d

# Stop development environment
dev-down:
    docker-compose -f docker-compose.dev.yml down

# Open an interactive bash shell in the development container
dev-shell:
    docker-compose -f docker-compose.dev.yml exec dcypher-dev bash

# Run tests in development container
dev-test:
    docker-compose -f docker-compose.dev.yml exec dcypher-dev uv run pytest tests/ -v

# Run CLI in development container
dev-cli *args:
    docker-compose -f docker-compose.dev.yml exec dcypher-dev uv run python src/cli.py {{args}}

# Rebuild and restart development environment
dev-rebuild:
    docker-compose -f docker-compose.dev.yml down
    docker-compose -f docker-compose.dev.yml build --no-cache
    docker-compose -f docker-compose.dev.yml up -d

# Open an interactive bash shell in the Docker container
docker-bash:
    docker run --rm -it dcypher bash

# Run the CLI locally with uv
cli *args:
    uv run python src/cli.py {{args}}

# Run the CLI in Docker container
docker-cli *args:
    docker run --rm -it dcypher uv run python src/cli.py {{args}}

# Run a custom command in the Docker container
docker-exec command:
    docker run --rm -it dcypher {{command}}

<<<<<<< HEAD
proxy *args:
    ./zig-out/bin/zig_proxy {{args}}
=======
# Build OpenFHE C++ library locally (not system-wide)
build-openfhe:
    #!/usr/bin/env bash
    set -euo pipefail
    echo "Building OpenFHE C++ library locally..."
    cd vendor/openfhe-development
    mkdir -p build
    cd build
    cmake .. \
        -DCMAKE_INSTALL_PREFIX="$(pwd)/../../../openfhe-local" \
        -DCMAKE_BUILD_TYPE=Release \
        -DBUILD_UNITTESTS=OFF \
        -DBUILD_EXAMPLES=OFF \
        -DBUILD_BENCHMARKS=OFF
    make -j$(nproc 2>/dev/null || sysctl -n hw.ncpu)
    make install
    echo "OpenFHE installed to: $(pwd)/../../../openfhe-local"

# Build OpenFHE Python bindings using local C++ library
build-openfhe-python: build-openfhe
    #!/usr/bin/env bash
    set -euo pipefail
    echo "Building OpenFHE Python bindings..."
    export CMAKE_PREFIX_PATH="$(pwd)/openfhe-local:${CMAKE_PREFIX_PATH:-}"
    export LD_LIBRARY_PATH="$(pwd)/openfhe-local/lib:${LD_LIBRARY_PATH:-}"
    export DYLD_LIBRARY_PATH="$(pwd)/openfhe-local/lib:${DYLD_LIBRARY_PATH:-}"
    cd vendor/openfhe-python
    uv run python setup.py build_ext --inplace
    cd ../..
    # Install in development mode to replace the file:// dependency
    uv add --editable ./vendor/openfhe-python

# Clone and build liboqs C library locally (not system-wide)
build-liboqs:
    #!/usr/bin/env bash
    set -euo pipefail
    echo "Building liboqs C library locally..."
    cd vendor/liboqs
    mkdir -p build
    cd build
    cmake .. \
        -DCMAKE_INSTALL_PREFIX="$(pwd)/../../../liboqs-local" \
        -DCMAKE_BUILD_TYPE=Release \
        -DBUILD_SHARED_LIBS=ON \
        -DOQS_BUILD_ONLY_LIB=ON \
        -DOQS_MINIMAL_BUILD=OFF
    make -j$(nproc 2>/dev/null || sysctl -n hw.ncpu)
    make install
    echo "liboqs installed to: $(pwd)/../../../liboqs-local"

# Build both OpenFHE C++ and Python bindings
build-all: build-openfhe-python build-liboqs

# Clean OpenFHE builds
clean-openfhe:
    rm -rf vendor/openfhe-development/build openfhe-local vendor/openfhe-python/build vendor/openfhe-python/openfhe/openfhe.so

# Clean liboqs builds
clean-liboqs:
    rm -rf vendor/liboqs/build liboqs-local

# Clean all builds
clean: clean-openfhe clean-liboqs

test:
    #!/usr/bin/env bash
    set -euo pipefail
    export LD_LIBRARY_PATH="/workspace/openfhe-local/lib:/workspace/liboqs-local/lib:${LD_LIBRARY_PATH:-}"
    export PYTHONPATH="/workspace/src:${PYTHONPATH:-}"
    uv run pytest -n auto --dist worksteal tests/

# Start OpenHands (All Hands AI) development environment
doit:
    docker pull docker.all-hands.dev/all-hands-ai/runtime:0.46-nikolaik
    docker run -it --rm --pull=always \
        -e SANDBOX_RUNTIME_CONTAINER_IMAGE=docker.all-hands.dev/all-hands-ai/runtime:0.46-nikolaik \
        -e SANDBOX_VOLUMES=${PWD}:/workspace \
        -e SANDBOX_USER_ID=$(id -u) \
        -e LOG_ALL_EVENTS=true \
        -v /var/run/docker.sock:/var/run/docker.sock \
        -v ~/.openhands:/.openhands \
        -p 127.0.0.1:3000:3000 \
        --add-host host.docker.internal:host-gateway \
        --dns 1.1.1.1 \
        --dns 8.8.8.8 \
        --dns 8.8.4.4 \
        --name openhands-app \
        docker.all-hands.dev/all-hands-ai/openhands:0.46
>>>>>>> 2934dc7f
<|MERGE_RESOLUTION|>--- conflicted
+++ resolved
@@ -58,10 +58,8 @@
 docker-exec command:
     docker run --rm -it dcypher {{command}}
 
-<<<<<<< HEAD
 proxy *args:
     ./zig-out/bin/zig_proxy {{args}}
-=======
 # Build OpenFHE C++ library locally (not system-wide)
 build-openfhe:
     #!/usr/bin/env bash
@@ -149,5 +147,4 @@
         --dns 8.8.8.8 \
         --dns 8.8.4.4 \
         --name openhands-app \
-        docker.all-hands.dev/all-hands-ai/openhands:0.46
->>>>>>> 2934dc7f
+        docker.all-hands.dev/all-hands-ai/openhands:0.46