--- conflicted
+++ resolved
@@ -2,22 +2,9 @@
 
 **dCypher** is an open-source, easy-to-deploy, production-ready recryption proxy that enables private, shareable, and revocable cloud storage.
 
-<<<<<<< HEAD
-## Project Structure
-
-This project contains two implementations of proxy re-encryption:
-
-1. **Python Proof of Concept** - Uses OpenFHE for cryptographic operations, runs in Docker
-2. **Zig Implementation** - High-performance native implementation (work in progress)
-
-## Python Proof of Concept Development
-
-This uses [Just](https://github.com/casey/just) for task automation and Docker for consistent builds. Install Just with:
-=======
 The goal of dCypher is to fundamentally change how we interact with cloud storage. It flips the game board so you can store your data on any cloud provider, **without that provider ever having access to the unencrypted data**. At the same time, you can securely share that data with any other individual or group and revoke their access at any time.
 
 This project solves a major missing component in decentralized systems, bringing them closer to par with their centralized equivalents by offering secure access control over encrypted data stored with untrusted intermediaries.
->>>>>>> 2934dc7f
 
 ### How It Works
 
@@ -46,14 +33,6 @@
 
 Run `just` to see all available recipes, or use these common commands:
 
-<<<<<<< HEAD
-- **`just cli <args>`** - Run the CLI locally with uv  
-- **`just docker-build`** - Build the Docker image  
-- **`just docker-run`** - Run the Docker container
-- **`just docker-bash`** - Open interactive bash shell in container
-- **`just docker-cli <args>`** - Run CLI in Docker container
-- **`just docker-exec <command>`** - Run a custom command in the container
-=======
 - **`build-all`**            # Build both OpenFHE C++ and Python bindings
 - **`build-liboqs`**         # Clone and build liboqs C library locally (not system-wide)
 - **`build-openfhe`**        # Build OpenFHE C++ library locally (not system-wide)
@@ -76,18 +55,12 @@
 - **`docker-exec command`**  # Run a custom command in the Docker container
 - **`docker-run`**           # Run the Docker container
 - **`test`**
->>>>>>> 2934dc7f
 
 ### Examples
 
 ```bash
-<<<<<<< HEAD
-# Quick local development (Note: OpenFHE only works in Docker on macOS)
-just docker-cli --help
-=======
 # Quick local development
 just cli
->>>>>>> 2934dc7f
 
 # Build and test with Docker
 just docker-build
@@ -98,7 +71,21 @@
 
 # Run tests in container
 just docker-exec "python -m pytest"
-<<<<<<< HEAD
+## Documentation
+
+The detailed message specification can be found in [docs/spec.md](docs/spec.md).
+
+## Library
+
+The core PRE logic is implemented in `src/lib/pre.py`.
+
+## Tests
+
+To run the tests, execute the following command:
+
+```bash
+just build-all
+just test
 ```
 
 **Note**: The Python implementation uses OpenFHE which requires Linux, so local development on macOS requires Docker.
@@ -237,22 +224,4 @@
 
 ## License
 
-[Add your license here]
-=======
-## Documentation
-
-The detailed message specification can be found in [docs/spec.md](docs/spec.md).
-
-## Library
-
-The core PRE logic is implemented in `src/lib/pre.py`.
-
-## Tests
-
-To run the tests, execute the following command:
-
-```bash
-just build-all
-just test
-```
->>>>>>> 2934dc7f
+[Add your license here]