--- conflicted
+++ resolved
@@ -31,9 +31,6 @@
 ]
 
 [project.scripts]
-<<<<<<< HEAD
-dcypy = "dcypher.cli:main"
-=======
 dcypher = "dcypher.cli.main:cli"
 
 [tool.setuptools.packages.find]
@@ -42,7 +39,6 @@
 
 [tool.setuptools.package-dir]
 "" = "src"
->>>>>>> 7f64b214
 
 [tool.ruff]
 line-length = 88
