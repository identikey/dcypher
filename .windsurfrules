# dCypher Project Description



# Python vs. Zig
- The python version is the original / proof of concept code
- We are currently writing the zig proxy code, which is a re-encryption proxy service implemented in Zig, providing both CLI tools and HTTP API for proxy re-encryption operations.

# Docker

When building the docker image, use the following command:
<<<<<<< HEAD
`just docker-build`

# Slash Commands

/pseudocode: 1. plan the feature 2. write pseudocode, get feedback from user 3. write tests 4. write the code, building the code and running the tests to make sure it works
/commit: commit your code as you go
/unit-tests: write comprehensive unit tests for the feature




=======

Use `just docker-build`
>>>>>>> 2934dc7f
<|MERGE_RESOLUTION|>--- conflicted
+++ resolved
@@ -9,7 +9,6 @@
 # Docker
 
 When building the docker image, use the following command:
-<<<<<<< HEAD
 `just docker-build`
 
 # Slash Commands
@@ -21,7 +20,5 @@
 
 
 
-=======
 
-Use `just docker-build`
->>>>>>> 2934dc7f
+Use `just docker-build`